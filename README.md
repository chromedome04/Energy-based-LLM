# Energy-based-LLM
<<<<<<< HEAD

This project is an attempt to use an energy-based LLM (Restricted Boltzmann Machine) to generate reasonable, interpretable, sentences. We are trying to determine if a high dimensional, high complexity model is required to generate reasonable sentences, as is used in the mainstream.  
=======
Energy-based LLM trained using a Layered Restricted Boltzmann Machine
>>>>>>> 11f349c4
<|MERGE_RESOLUTION|>--- conflicted
+++ resolved
@@ -1,7 +1,3 @@
 # Energy-based-LLM
-<<<<<<< HEAD
 
-This project is an attempt to use an energy-based LLM (Restricted Boltzmann Machine) to generate reasonable, interpretable, sentences. We are trying to determine if a high dimensional, high complexity model is required to generate reasonable sentences, as is used in the mainstream.  
-=======
-Energy-based LLM trained using a Layered Restricted Boltzmann Machine
->>>>>>> 11f349c4
+This project is an attempt to use an energy-based LLM (trained using a Restricted Boltzmann Machine) to generate reasonable, interpretable, sentences. We are trying to determine if a high dimensional, high complexity model is required to generate reasonable sentences, as is used in the mainstream.  